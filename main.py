# main.py
"""CLI interface for a Raspberry Pi chatbot with optional voice support.

The initial version only accepted typed input. This update introduces
continuous listening using the :mod:`speech_recognition` library and an
optional wake word. Audio input/output can be replaced with more advanced
libraries later.
"""

from typing import Optional, List, Tuple
import argparse
import os
import tempfile

try:
    import pyttsx3
except ImportError:  # pragma: no cover - pyttsx3 may not be installed
    pyttsx3 = None  # type: ignore

try:
    from gtts import gTTS
    from playsound import playsound
except ImportError:  # pragma: no cover - gTTS/playsound may not be installed
    gTTS = None  # type: ignore
    playsound = None  # type: ignore

try:
    import openai
    from openai.error import OpenAIError
except ImportError:  # pragma: no cover - openai may not be installed
    openai = None  # type: ignore
    OpenAIError = Exception  # type: ignore

try:
    import RPi.GPIO as GPIO  # pragma: no cover - may not be installed
except ImportError:  # pragma: no cover - GPIO library might not be available
    GPIO = None

try:
    import speech_recognition as sr
except ImportError:  # pragma: no cover - speech_recognition may not be installed
    sr = None

# Configure OpenAI API if available
if openai is not None:
    openai.api_key = os.getenv("OPENAI_API_KEY")

# Conversation history for chat context
history = [
    {
        "role": "system",
        "content": "You are a helpful assistant."
    }
]


class HardwareController:
    """Control GPIO pins for microphone and speaker power."""

    def __init__(self, mic_pin: Optional[int] = None, speaker_pin: Optional[int] = None) -> None:
        self.mic_pin = mic_pin
        self.speaker_pin = speaker_pin
        self.gpio = GPIO
        if self.gpio and (mic_pin is not None or speaker_pin is not None):
            self.gpio.setmode(self.gpio.BCM)
            if mic_pin is not None:
                self.gpio.setup(mic_pin, self.gpio.OUT, initial=self.gpio.HIGH)
            if speaker_pin is not None:
                self.gpio.setup(speaker_pin, self.gpio.OUT, initial=self.gpio.HIGH)
        elif mic_pin is not None or speaker_pin is not None:
            print("[DEBUG] RPi.GPIO not available; hardware control disabled")

    def mic_on(self) -> None:
        if self.gpio and self.mic_pin is not None:
            self.gpio.output(self.mic_pin, self.gpio.HIGH)
        print("[DEBUG] Mic ON")

    def mic_off(self) -> None:
        if self.gpio and self.mic_pin is not None:
            self.gpio.output(self.mic_pin, self.gpio.LOW)
        print("[DEBUG] Mic OFF")

    def speaker_on(self) -> None:
        if self.gpio and self.speaker_pin is not None:
            self.gpio.output(self.speaker_pin, self.gpio.HIGH)
        print("[DEBUG] Speaker ON")

    def speaker_off(self) -> None:
        if self.gpio and self.speaker_pin is not None:
            self.gpio.output(self.speaker_pin, self.gpio.LOW)
        print("[DEBUG] Speaker OFF")

    def cleanup(self) -> None:
        if self.gpio and (self.mic_pin is not None or self.speaker_pin is not None):
            self.gpio.cleanup()


def capture_audio(
    recognizer: Optional["sr.Recognizer"] = None,
    *,
    typed_input: bool = False,
    hardware: Optional["HardwareController"] = None,
) -> str:
    """Capture a single utterance from the user.

    If ``typed_input`` is True or no microphone support is available, this
    falls back to ``input()``. Otherwise it listens on the microphone using
    ``speech_recognition``.
    """
    if typed_input or recognizer is None or sr is None:
        if hardware:
            hardware.mic_on()
        text = input("You: ")
        if hardware:
            hardware.mic_off()
        return text

    with sr.Microphone() as source:
        if hardware:
            hardware.mic_on()
        print("Listening...")
        audio = recognizer.listen(source)
        if hardware:
            hardware.mic_off()

    try:
        text = recognizer.recognize_google(audio)
        print(f"You said: {text}")
        return text
    except sr.UnknownValueError:
        print("[DEBUG] Could not understand audio")
        return ""
    except sr.RequestError as exc:
        print(f"[DEBUG] Speech recognition error: {exc}")
        return ""


def listen_for_wake_word(
    recognizer: Optional["sr.Recognizer"],
    wake_word: str,
    *,
    typed_input: bool = False,
    hardware: Optional["HardwareController"] = None,
) -> None:
    """Block until the wake word is detected."""
    if not wake_word:
        return
    prompt = f"Say or type '{wake_word}' to activate."
    print(prompt)
    while True:
        text = capture_audio(recognizer, typed_input=typed_input, hardware=hardware)
        if wake_word.lower() in text.lower():
            return


<<<<<<< HEAD
def send_to_openai(prompt: str, history: List[Tuple[str, str]]) -> str:
    """Placeholder for sending a prompt to the OpenAI API with context.

    Args:
        prompt: The user's question or statement.
        history: List of (speaker, text) tuples containing previous
            conversation turns.

    Returns a mock response string. Replace the body of this function with
    actual API calls once the `openai` package is installed and configured.
    """
    # TODO: integrate openai.Completion or Chat API
    print("[DEBUG] Sending to OpenAI:", prompt)
    print("[DEBUG] Conversation history:", history)
    return "This is a placeholder response from OpenAI."


def speak_text(text: str, *, hardware: Optional["HardwareController"] = None) -> None:
    """Placeholder for text-to-speech output.
=======
def send_to_openai(prompt: str) -> str:
    """Send ``prompt`` to the OpenAI Chat API using ``history`` for context."""

    if openai is None:
        print("[ERROR] The openai package is not installed.")
        return "OpenAI support is unavailable."
>>>>>>> e5df51da

    if not openai.api_key:
        print("[ERROR] OPENAI_API_KEY environment variable not set.")
        return "OpenAI API key missing."

    history.append({"role": "user", "content": prompt})
    try:
        response = openai.ChatCompletion.create(
            model="gpt-3.5-turbo",
            messages=history,
        )
        text = response.choices[0].message["content"].strip()
        history.append({"role": "assistant", "content": text})
        return text
    except OpenAIError as exc:
        print(f"[ERROR] OpenAI API error: {exc}")
        return "Sorry, I couldn't reach OpenAI."
    except Exception as exc:  # pragma: no cover - unexpected errors
        print(f"[ERROR] Unexpected error: {exc}")
        return "Sorry, something went wrong."


def speak_text(text: str, *, tts_enabled: bool = True, engine: str = "pyttsx3") -> None:
    """Convert ``text`` to speech if possible and print it to the console.

    Parameters
    ----------
    text:
        The response text to vocalize.
    tts_enabled:
        When ``False`` no audio will be played.
    engine:
        ``"pyttsx3"`` for offline speech or ``"gtts"`` for Google TTS.
    """
    if hardware:
        hardware.speaker_on()
    print("Bot:", text)
<<<<<<< HEAD
    if hardware:
        hardware.speaker_off()
=======
    if not tts_enabled:
        return

    if engine == "pyttsx3":
        if pyttsx3 is None:
            print("[WARN] pyttsx3 not installed")
            return
        try:
            tts_engine = pyttsx3.init()
            tts_engine.say(text)
            tts_engine.runAndWait()
        except Exception as exc:  # pragma: no cover - runtime TTS errors
            print(f"[ERROR] pyttsx3 error: {exc}")
    else:  # gtts
        if gTTS is None or playsound is None:
            print("[WARN] gTTS or playsound not installed")
            return
        try:
            with tempfile.NamedTemporaryFile(delete=False, suffix=".mp3") as fp:
                gTTS(text=text).save(fp.name)
            playsound(fp.name)
        except Exception as exc:  # pragma: no cover - runtime TTS errors
            print(f"[ERROR] gTTS error: {exc}")
        finally:
            try:
                os.remove(fp.name)
            except OSError:
                pass
>>>>>>> e5df51da


def main() -> None:
    """Run the conversation loop."""
    parser = argparse.ArgumentParser(description="Simple voice chatbot demo")
    parser.add_argument(
        "--wake-word",
        help="Optional wake word required before capturing speech",
    )
    parser.add_argument(
        "--use-typing",
        action="store_true",
        help="Use typed input instead of microphone audio",
    )
    parser.add_argument(
<<<<<<< HEAD
        "--mic-pin",
        type=int,
        help="GPIO pin used to power the microphone",
    )
    parser.add_argument(
        "--speaker-pin",
        type=int,
        help="GPIO pin used to power the speaker",
=======
        "--tts-engine",
        choices=["pyttsx3", "gtts"],
        default="pyttsx3",
        help="Text-to-speech engine to use",
    )
    parser.add_argument(
        "--no-tts",
        action="store_true",
        help="Disable audio playback of responses",
>>>>>>> e5df51da
    )
    args = parser.parse_args()

    recognizer = sr.Recognizer() if sr and not args.use_typing else None

<<<<<<< HEAD
    hardware = HardwareController(args.mic_pin, args.speaker_pin)

    conversation_history: List[Tuple[str, str]] = []
=======
    tts_enabled = not args.no_tts
>>>>>>> e5df51da

    print("Press Ctrl+C to exit.")
    try:
        while True:
            if args.wake_word:
                listen_for_wake_word(
                    recognizer,
                    args.wake_word,
                    typed_input=args.use_typing,
                    hardware=hardware,
                )

            user_text = capture_audio(
                recognizer, typed_input=args.use_typing, hardware=hardware
            )
            if not user_text:
                continue
<<<<<<< HEAD
            conversation_history.append(("user", user_text))
            response = send_to_openai(user_text, conversation_history)
            conversation_history.append(("assistant", response))
            speak_text(response, hardware=hardware)
=======
            response = send_to_openai(user_text)
            speak_text(response, tts_enabled=tts_enabled, engine=args.tts_engine)
>>>>>>> e5df51da
    except KeyboardInterrupt:
        print("\nExiting.")
    finally:
        hardware.cleanup()


if __name__ == "__main__":
    main()<|MERGE_RESOLUTION|>--- conflicted
+++ resolved
@@ -153,34 +153,6 @@
             return
 
 
-<<<<<<< HEAD
-def send_to_openai(prompt: str, history: List[Tuple[str, str]]) -> str:
-    """Placeholder for sending a prompt to the OpenAI API with context.
-
-    Args:
-        prompt: The user's question or statement.
-        history: List of (speaker, text) tuples containing previous
-            conversation turns.
-
-    Returns a mock response string. Replace the body of this function with
-    actual API calls once the `openai` package is installed and configured.
-    """
-    # TODO: integrate openai.Completion or Chat API
-    print("[DEBUG] Sending to OpenAI:", prompt)
-    print("[DEBUG] Conversation history:", history)
-    return "This is a placeholder response from OpenAI."
-
-
-def speak_text(text: str, *, hardware: Optional["HardwareController"] = None) -> None:
-    """Placeholder for text-to-speech output.
-=======
-def send_to_openai(prompt: str) -> str:
-    """Send ``prompt`` to the OpenAI Chat API using ``history`` for context."""
-
-    if openai is None:
-        print("[ERROR] The openai package is not installed.")
-        return "OpenAI support is unavailable."
->>>>>>> e5df51da
 
     if not openai.api_key:
         print("[ERROR] OPENAI_API_KEY environment variable not set.")
@@ -218,39 +190,7 @@
     if hardware:
         hardware.speaker_on()
     print("Bot:", text)
-<<<<<<< HEAD
-    if hardware:
-        hardware.speaker_off()
-=======
-    if not tts_enabled:
-        return
-
-    if engine == "pyttsx3":
-        if pyttsx3 is None:
-            print("[WARN] pyttsx3 not installed")
-            return
-        try:
-            tts_engine = pyttsx3.init()
-            tts_engine.say(text)
-            tts_engine.runAndWait()
-        except Exception as exc:  # pragma: no cover - runtime TTS errors
-            print(f"[ERROR] pyttsx3 error: {exc}")
-    else:  # gtts
-        if gTTS is None or playsound is None:
-            print("[WARN] gTTS or playsound not installed")
-            return
-        try:
-            with tempfile.NamedTemporaryFile(delete=False, suffix=".mp3") as fp:
-                gTTS(text=text).save(fp.name)
-            playsound(fp.name)
-        except Exception as exc:  # pragma: no cover - runtime TTS errors
-            print(f"[ERROR] gTTS error: {exc}")
-        finally:
-            try:
-                os.remove(fp.name)
-            except OSError:
-                pass
->>>>>>> e5df51da
+
 
 
 def main() -> None:
@@ -266,38 +206,12 @@
         help="Use typed input instead of microphone audio",
     )
     parser.add_argument(
-<<<<<<< HEAD
-        "--mic-pin",
-        type=int,
-        help="GPIO pin used to power the microphone",
-    )
-    parser.add_argument(
-        "--speaker-pin",
-        type=int,
-        help="GPIO pin used to power the speaker",
-=======
-        "--tts-engine",
-        choices=["pyttsx3", "gtts"],
-        default="pyttsx3",
-        help="Text-to-speech engine to use",
-    )
-    parser.add_argument(
-        "--no-tts",
-        action="store_true",
-        help="Disable audio playback of responses",
->>>>>>> e5df51da
     )
     args = parser.parse_args()
 
     recognizer = sr.Recognizer() if sr and not args.use_typing else None
 
-<<<<<<< HEAD
-    hardware = HardwareController(args.mic_pin, args.speaker_pin)
-
-    conversation_history: List[Tuple[str, str]] = []
-=======
-    tts_enabled = not args.no_tts
->>>>>>> e5df51da
+
 
     print("Press Ctrl+C to exit.")
     try:
@@ -315,16 +229,8 @@
             )
             if not user_text:
                 continue
-<<<<<<< HEAD
-            conversation_history.append(("user", user_text))
-            response = send_to_openai(user_text, conversation_history)
-            conversation_history.append(("assistant", response))
-            speak_text(response, hardware=hardware)
-=======
-            response = send_to_openai(user_text)
-            speak_text(response, tts_enabled=tts_enabled, engine=args.tts_engine)
->>>>>>> e5df51da
-    except KeyboardInterrupt:
+
+                except KeyboardInterrupt:
         print("\nExiting.")
     finally:
         hardware.cleanup()
