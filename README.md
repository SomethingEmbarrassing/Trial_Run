--- conflicted
+++ resolved
@@ -19,30 +19,3 @@
    export OPENAI_API_KEY=<your-api-key>
    ```
    Add this line to your shell profile (e.g., `.bashrc`) so the application can access the key at runtime.
-
-## Roadmap / Next Steps
-<<<<<<< HEAD
-
-### New Features
-- **Continuous listening mode**: the chatbot can now listen for speech input
-  in a loop. Run with microphone support (requires the ``speechrecognition``
-  package) or use ``--use-typing`` to fall back to keyboard input.
-- **Optional wake word**: supply ``--wake-word <word>`` to require a wake word
-  before the assistant records the next prompt.
-- **Conversation history**: previous questions and answers are stored so
-  responses can include context once the OpenAI integration is complete.
-- **Hardware controls**: use `--mic-pin` and `--speaker-pin` to power the
-  microphone and speaker via GPIO.
-=======
-- Maintain conversation history for context
-- Hardware controls for microphone and speaker
->>>>>>> 3767e1c4
-
-### New Features
-- **Continuous listening mode**: the chatbot can now listen for speech input
-  in a loop. Run with microphone support (requires the ``speechrecognition``
-  package) or use ``--use-typing`` to fall back to keyboard input.
-- **Optional wake word**: supply ``--wake-word <word>`` to require a wake word
-  before the assistant records the next prompt.
-
-The previous version of this README contained the initial Q&A that outlined these ideas in detail.