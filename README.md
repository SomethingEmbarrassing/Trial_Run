--- conflicted
+++ resolved
@@ -22,43 +22,4 @@
    export OPENAI_API_KEY=<your-api-key>
    ```
    Add this line to your shell profile (e.g., `.bashrc`) so the application can access the key at runtime.
-<<<<<<< HEAD
-=======
 
-## Roadmap / Next Steps
-- Maintain conversation history for context
-- Hardware controls for microphone and speaker
-
-### New Features
-- **Continuous listening mode**: the chatbot can now listen for speech input
-  in a loop. Run with microphone support (requires the ``speechrecognition``
-  package) or use ``--use-typing`` to fall back to keyboard input.
-- **Optional wake word**: supply ``--wake-word <word>`` to require a wake word
-  before the assistant records the next prompt.
-- **Text-to-speech options**: choose ``--tts-engine pyttsx3`` or ``gtts`` and
-  pass ``--no-tts`` to disable audio output entirely.
-
-## Usage
-
-Run the chatbot with the microphone and offline text-to-speech (``pyttsx3``) like so:
-```bash
-python3 main.py
-```
-
-If you prefer to type your prompts, add ``--use-typing``. To require a wake word
-before each prompt, supply ``--wake-word <word>``. You can switch to Google TTS
-with ``--tts-engine gtts`` or disable audio entirely using ``--no-tts``.
-
-The script sends each prompt to OpenAI using the ``OPENAI_API_KEY`` environment
-variable. Responses are spoken aloud with the chosen TTS engine and printed to
-the console.
-
-## Running Tests
-
-The unit tests use [pytest](https://pytest.org/). Install the dependency and run
-```
-pip install pytest
-pytest
-```
-from the repository root.
->>>>>>> e5df51da
